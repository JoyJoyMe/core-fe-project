--- conflicted
+++ resolved
@@ -1,11 +1,6 @@
 {
-<<<<<<< HEAD
     "name": "@wonder/core-fe",
-    "version": "1.3.2",
-=======
-    "name": "core-fe",
-    "version": "1.34.0",
->>>>>>> f1a6ae73
+    "version": "1.4.0",
     "main": "lib/index.js",
     "module": "lib/index.js",
     "types": "lib/index.d.ts",
@@ -20,15 +15,10 @@
     },
     "scripts": {
         "build": "node script/build.js",
-<<<<<<< HEAD
-        "test": "jest --config config/jest.json",
-        "format": "prettier --config config/prettier.json --write \"{src,test,script,config}/**/*.{js,ts,tsx,json}\"",
-        "deploy": "node script/publish.js"
-=======
         "test": "jest --config config/jest.config.ts",
         "format": "prettier --config config/prettier.json --write \"{src,test,script,config}/**/*.{js,ts,tsx,json}\"",
+        "prepublish": "node script/build.js --mode fast",
         "prepublish": "node script/build.js --mode fast"
->>>>>>> f1a6ae73
     },
     "devDependencies": {
         "@testing-library/dom": "8.18.0",
