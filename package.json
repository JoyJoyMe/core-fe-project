{
<<<<<<< HEAD
    "name": "@wonder/core-fe",
    "version": "1.2.0",
=======
    "name": "core-fe",
    "version": "1.33.3",
>>>>>>> d02d43c7
    "main": "lib/index.js",
    "module": "lib/index.js",
    "types": "lib/index.d.ts",
    "license": "MIT",
    "repository": {
        "type": "git",
        "url": "https://github.com/food-truck/core-fe-project"
    },
    "scripts": {
        "build": "node script/build.js",
        "test": "jest --config config/jest.json",
        "format": "prettier --config config/prettier.json --write \"{src,test,script,config}/**/*.{js,ts,tsx,json}\"",
        "deploy": "node script/publish.js"
    },
    "devDependencies": {
        "@testing-library/jest-dom": "5.16.4",
        "@testing-library/react": "12.1.2",
        "@testing-library/user-event": "13.5.0",
        "@types/jest": "27.5.1",
        "@types/node": "17.0.35",
        "@typescript-eslint/eslint-plugin": "5.25.0",
        "@typescript-eslint/parser": "5.25.0",
        "eslint": "8.14.0",
        "eslint-config-prettier": "8.5.0",
        "fs-extra": "10.1.0",
        "jest": "28.1.0",
        "jest-environment-jsdom": "28.1.0",
        "prettier": "2.6.2",
        "ts-jest": "28.0.2",
        "typescript": "4.6.4",
        "yargs": "17.5.1"
    },
    "dependencies": {
<<<<<<< HEAD
        "@types/react": "17.0.34",
        "@types/react-dom": "17.0.11",
        "@types/react-redux": "7.1.20",
        "@types/react-router": "5.1.18",
        "@types/react-router-dom": "5.3.3",
        "axios": "0.24.0",
        "classnames": "2.3.1",
        "connected-react-router": "6.9.1",
        "core-js": "3.19.1",
        "immer": "9.0.6",
        "react": "17.0.2",
        "react-dom": "17.0.2",
        "react-redux": "7.2.6",
=======
        "@types/react": "18.0.9",
        "@types/react-dom": "18.0.4",
        "@types/react-router": "5.1.18",
        "@types/react-router-dom": "5.3.3",
        "axios": "0.27.2",
        "connected-react-router": "6.9.2",
        "core-js": "3.22.6",
        "immer": "9.0.12",
        "react": "18.0.0",
        "react-dom": "18.0.0",
        "react-redux": "7.2.8",
>>>>>>> d02d43c7
        "react-router-dom": "5.3.0",
        "redux": "4.1.2",
        "redux-saga": "1.1.3",
        "regenerator-runtime": "0.13.9",
        "tslib": "2.4.0"
    },
    "peerDependencies": {
<<<<<<< HEAD
        "@types/react": "17.0.34",
        "@types/react-dom": "17.0.11",
        "@types/react-redux": "7.1.20",
        "@types/react-router": "5.1.18",
        "@types/react-router-dom": "5.3.3",
        "axios": "0.24.0",
        "classnames": "2.3.1",
        "connected-react-router": "6.9.1",
        "core-js": "3.19.1",
        "immer": "9.0.6",
        "react": "17.0.2",
        "react-dom": "17.0.2",
        "react-redux": "7.2.6",
=======
        "@types/react": "18.0.9",
        "@types/react-dom": "18.0.4",
        "@types/react-router": "5.1.18",
        "@types/react-router-dom": "5.3.3",
        "axios": "0.27.2",
        "connected-react-router": "6.9.2",
        "core-js": "3.22.6",
        "immer": "9.0.12",
        "react": "18.0.0",
        "react-dom": "18.0.0",
        "react-redux": "7.2.8",
>>>>>>> d02d43c7
        "react-router-dom": "5.3.0",
        "redux": "4.1.2",
        "redux-saga": "1.1.3",
        "regenerator-runtime": "0.13.9",
        "tslib": "2.4.0"
    },
    "engines": {
        "node": ">=14"
    }
}<|MERGE_RESOLUTION|>--- conflicted
+++ resolved
@@ -1,11 +1,6 @@
 {
-<<<<<<< HEAD
     "name": "@wonder/core-fe",
-    "version": "1.2.0",
-=======
-    "name": "core-fe",
-    "version": "1.33.3",
->>>>>>> d02d43c7
+    "version": "1.4.0",
     "main": "lib/index.js",
     "module": "lib/index.js",
     "types": "lib/index.d.ts",
@@ -39,21 +34,6 @@
         "yargs": "17.5.1"
     },
     "dependencies": {
-<<<<<<< HEAD
-        "@types/react": "17.0.34",
-        "@types/react-dom": "17.0.11",
-        "@types/react-redux": "7.1.20",
-        "@types/react-router": "5.1.18",
-        "@types/react-router-dom": "5.3.3",
-        "axios": "0.24.0",
-        "classnames": "2.3.1",
-        "connected-react-router": "6.9.1",
-        "core-js": "3.19.1",
-        "immer": "9.0.6",
-        "react": "17.0.2",
-        "react-dom": "17.0.2",
-        "react-redux": "7.2.6",
-=======
         "@types/react": "18.0.9",
         "@types/react-dom": "18.0.4",
         "@types/react-router": "5.1.18",
@@ -65,7 +45,6 @@
         "react": "18.0.0",
         "react-dom": "18.0.0",
         "react-redux": "7.2.8",
->>>>>>> d02d43c7
         "react-router-dom": "5.3.0",
         "redux": "4.1.2",
         "redux-saga": "1.1.3",
@@ -73,21 +52,6 @@
         "tslib": "2.4.0"
     },
     "peerDependencies": {
-<<<<<<< HEAD
-        "@types/react": "17.0.34",
-        "@types/react-dom": "17.0.11",
-        "@types/react-redux": "7.1.20",
-        "@types/react-router": "5.1.18",
-        "@types/react-router-dom": "5.3.3",
-        "axios": "0.24.0",
-        "classnames": "2.3.1",
-        "connected-react-router": "6.9.1",
-        "core-js": "3.19.1",
-        "immer": "9.0.6",
-        "react": "17.0.2",
-        "react-dom": "17.0.2",
-        "react-redux": "7.2.6",
-=======
         "@types/react": "18.0.9",
         "@types/react-dom": "18.0.4",
         "@types/react-router": "5.1.18",
@@ -99,7 +63,6 @@
         "react": "18.0.0",
         "react-dom": "18.0.0",
         "react-redux": "7.2.8",
->>>>>>> d02d43c7
         "react-router-dom": "5.3.0",
         "redux": "4.1.2",
         "redux-saga": "1.1.3",
