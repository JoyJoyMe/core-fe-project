{
<<<<<<< HEAD
    "name": "@wonder/core-fe",
    "version": "1.3.1",
=======
    "name": "core-fe",
    "version": "1.33.5",
>>>>>>> 968b1eed
    "main": "lib/index.js",
    "module": "lib/index.js",
    "types": "lib/index.d.ts",
    "license": "MIT",
    "repository": {
        "type": "git",
        "url": "https://github.com/food-truck/core-fe-project"
    },
    "scripts": {
        "build": "node script/build.js",
        "test": "jest --config config/jest.json",
        "format": "prettier --config config/prettier.json --write \"{src,test,script,config}/**/*.{js,ts,tsx,json}\"",
        "deploy": "node script/publish.js"
    },
    "devDependencies": {
        "@testing-library/jest-dom": "5.16.4",
        "@testing-library/react": "12.1.2",
        "@testing-library/user-event": "13.5.0",
        "@types/jest": "28.1.6",
        "@types/node": "18.7.18",
        "@typescript-eslint/eslint-plugin": "5.37.0",
        "@typescript-eslint/parser": "5.37.0",
        "eslint": "8.23.1",
        "eslint-config-prettier": "8.5.0",
        "fs-extra": "10.1.0",
        "jest": "28.1.3",
        "jest-environment-jsdom": "28.1.3",
        "prettier": "2.7.1",
        "ts-jest": "29.0.1",
        "typescript": "4.8.3",
        "yargs": "17.5.1"
    },
    "dependencies": {
        "@types/react": "18.0.20",
        "@types/react-dom": "18.0.6",
        "@types/react-router": "5.1.19",
        "@types/react-router-dom": "5.3.3",
        "axios": "0.27.2",
        "connected-react-router": "6.9.3",
        "core-js": "3.23.4",
        "immer": "9.0.15",
        "react": "18.2.0",
        "react-dom": "18.2.0",
        "react-redux": "7.2.8",
        "react-router-dom": "5.3.0",
        "redux": "4.1.2",
        "redux-saga": "1.1.3",
        "regenerator-runtime": "0.13.9",
        "tslib": "2.4.0"
    },
    "peerDependencies": {
        "@types/react": "18.0.20",
        "@types/react-dom": "18.0.6",
        "@types/react-router": "5.1.19",
        "@types/react-router-dom": "5.3.3",
        "axios": "0.27.2",
        "connected-react-router": "6.9.3",
        "core-js": "3.23.4",
        "immer": "9.0.15",
        "react": "18.2.0",
        "react-dom": "18.2.0",
        "react-redux": "7.2.8",
        "react-router-dom": "5.3.0",
        "redux": "4.1.2",
        "redux-saga": "1.1.3",
        "regenerator-runtime": "0.13.9",
        "tslib": "2.4.0"
    },
    "engines": {
        "node": ">=14"
    }
}<|MERGE_RESOLUTION|>--- conflicted
+++ resolved
@@ -1,11 +1,6 @@
 {
-<<<<<<< HEAD
     "name": "@wonder/core-fe",
-    "version": "1.3.1",
-=======
-    "name": "core-fe",
-    "version": "1.33.5",
->>>>>>> 968b1eed
+    "version": "1.3.2",
     "main": "lib/index.js",
     "module": "lib/index.js",
     "types": "lib/index.d.ts",
